<<<<<<< HEAD
<!DOCTYPE html>
<html lang="en">
  <head>
    <meta charset="utf-8">
    <meta http-equiv="x-ua-compatible" content="ie=edge">
    <meta name="viewport" content="width=device-width, initial-scale=1.0">
    <meta name="generator" content="ExDoc v0.37.3">
    <meta name="project" content="address_book v0.1.0">


    <title>Simple Elixir CLI Address Book — address_book v0.1.0</title>

    <link rel="stylesheet" href="dist/html-elixir-6X3L5KMG.css" />

    <script defer src="dist/sidebar_items-5F82E3CA.js"></script>
    <script defer src="docs_config.js"></script>
    <script defer src="dist/html-ALU6OERS.js"></script>

  </head>
  <body>
    <script>(()=>{var t="ex_doc:settings",e="dark";var o="dark",s="light";var E="sidebar_state",n="closed";var r="sidebar_width";var a="sidebar-open";var i=new URLSearchParams(window.location.search),S=i.get("theme")||JSON.parse(localStorage.getItem(t)||"{}").theme;(S===o||S!==s&&window.matchMedia("(prefers-color-scheme: dark)").matches)&&document.body.classList.add(e);var d=sessionStorage.getItem(E),A=d!==n&&!window.matchMedia(`screen and (max-width: ${768}px)`).matches;document.body.classList.toggle(a,A);var c=sessionStorage.getItem(r);c&&document.body.style.setProperty("--sidebarWidth",`${c}px`);var p=/(Macintosh|iPhone|iPad|iPod)/.test(window.navigator.userAgent);document.documentElement.classList.toggle("apple-os",p);})();
</script>

<div class="body-wrapper">

<button id="sidebar-menu" class="sidebar-button sidebar-toggle" aria-label="toggle sidebar" aria-controls="sidebar">
  <i class="ri-menu-line ri-lg" title="Collapse/expand sidebar"></i>
</button>

<nav id="sidebar" class="sidebar">

  <div class="sidebar-header">
    <div class="sidebar-projectInfo">

      <div>
        <a href="readme.html" class="sidebar-projectName" translate="no">
address_book
        </a>
        <div class="sidebar-projectVersion" translate="no">
          v0.1.0
        </div>
      </div>
    </div>
    <ul id="sidebar-list-nav" class="sidebar-list-nav" role="tablist" data-extras=""></ul>
  </div>
</nav>

<output role="status" id="toast"></output>

<main class="content page-extra" id="main" data-type="extras">
  <div id="content" class="content-inner">
    <div class="top-search">
      <div class="search-settings">
        <form class="search-bar" action="search.html">
          <label class="search-label">
            <span class="sr-only">Search documentation of address_book</span>
            <input name="q" type="text" class="search-input" placeholder="Press / to search" autocomplete="off" autocorrect="off" autocapitalize="off" spellcheck="false" />
          </label>
          <button type="submit" class="search-button" aria-label="Submit Search" tabindex="-1">
            <i class="ri-search-2-line ri-lg" aria-hidden="true"></i>
          </button>
          <button type="button" tabindex="-1" class="search-close-button" aria-hidden="true">
            <i class="ri-close-line ri-lg" title="Cancel search"></i>
          </button>
        </form>
        <div class="autocomplete">
        </div>
        <button class="icon-settings display-settings">
          <i class="ri-settings-3-line"></i>
          <span class="sr-only">Settings</span>
        </button>
      </div>
    </div>

<div id="top-content">
  <div class="heading-with-actions top-heading">
    <h1>Simple Elixir CLI Address Book</h1>


  </div>

<p>A basic command-line application in Elixir for managing personal contacts with multi-user support and file-based persistence. This project serves as an educational resource for new Elixir developers to learn fundamental concepts by exploring a functional example.</p><p><strong>WARNING:</strong> This application stores user passwords in plain text for simplicity and educational purposes. <strong>DO NOT</strong> use this code in any production environment. Secure password handling (hashing and salting) is essential for real-world applications.</p><h2 id="features" class="section-heading">
  <a href="#features" class="hover-link">
    <i class="ri-link-m" aria-hidden="true"></i>
  </a>
  <span class="text">Features</span>
</h2>
<ul><li>User Registration</li><li>User Login/Logout</li><li>Add New Contacts (per user)</li><li>Edit Existing Contacts (per user)</li><li>View All Contacts (for the logged-in user)</li><li>Delete Contacts (per user)</li><li>Search Contacts (by name, number, or email for the logged-in user)</li><li>Data persistence to local text files (<code class="inline">database/contacts.txt</code> and <code class="inline">database/users.txt</code>).</li></ul><h2 id="how-to-run" class="section-heading">
  <a href="#how-to-run" class="hover-link">
    <i class="ri-link-m" aria-hidden="true"></i>
  </a>
  <span class="text">How to Run</span>
</h2>
<ol><li> <strong>Prerequisites:</strong><ul><li>Elixir and Erlang/OTP installed on your system. You can find installation instructions <a href="https://elixir-lang.org/install.html">here</a>.</li></ul></li><li> <strong>Clone the repository:</strong><pre><code class="makeup bash" translate="no"><span class="">git clone https://github.com/1Bernard/address_book_elixir
</span><span class="">cd address_book_elixir
</span></code></pre></li><li> <strong>Fetch dependencies:</strong><pre><code class="makeup bash" translate="no"><span class="">mix deps.get
</span></code></pre>This will download <code class="inline">ex_doc</code>, needed for documentation generation.</li><li> <strong>Run the application using Mix:</strong><pre><code class="makeup bash" translate="no"><span class="">mix run_address_book
</span></code></pre>The application will start, display a welcome message, and present the authentication menu.</li></ol><h2 id="project-structure" class="section-heading">
  <a href="#project-structure" class="hover-link">
    <i class="ri-link-m" aria-hidden="true"></i>
  </a>
  <span class="text">Project Structure</span>
</h2>
<ul><li><code class="inline">.gitignore</code>: Specifies intentionally untracked files that Git should ignore (like our data files).</li><li><code class="inline">README.md</code>: This documentation file you are reading.</li><li><code class="inline">LICENSE</code>: Contains the terms under which the project is licensed (e.g., MIT).</li><li><code class="inline">mix.exs</code>: Elixir project configuration file, defining dependencies, tasks, etc.</li><li><code class="inline">lib/</code>: Contains the core Elixir source code.<ul><li><code class="inline">address_book.ex</code>: The main <a href="AddressBook.html"><code class="inline">AddressBook</code></a> module with all application logic.</li><li><code class="inline">mix/</code>: Directory for custom Mix tasks.<ul><li><code class="inline">tasks/</code>: Directory for custom Mix tasks.<ul><li><code class="inline">run_address_book.ex</code>: The <a href="Mix.Tasks.RunAddressBook.html"><code class="inline">Mix.Tasks.RunAddressBook</code></a> module, the application's entry point via <code class="inline">mix</code>.</li></ul></li></ul></li></ul></li><li><code class="inline">database/</code>: This directory will be automatically created the first time you run the application.<ul><li><code class="inline">contacts.txt</code>: Stores contact data in a custom text format.</li><li><code class="inline">users.txt</code>: Stores user data in a custom text format (includes plain text passwords - see WARNING).</li></ul></li></ul><h2 id="code-overview-and-key-concepts-for-learning" class="section-heading">
  <a href="#code-overview-and-key-concepts-for-learning" class="hover-link">
    <i class="ri-link-m" aria-hidden="true"></i>
  </a>
  <span class="text">Code Overview and Key Concepts for Learning</span>
</h2>
<p>This application is designed to demonstrate several core Elixir and functional programming concepts:</p><ol><li> <strong>Modules and Functions:</strong> The code is organized into logical units (<a href="AddressBook.html"><code class="inline">AddressBook</code></a>, <a href="Mix.Tasks.RunAddressBook.html"><code class="inline">Mix.Tasks.RunAddressBook</code></a>). Explore how functions are defined (<code class="inline">def</code>, <code class="inline">defp</code>) and called. Pay attention to the <code class="inline">@moduledoc</code> and <code class="inline">@doc</code> attributes used for documentation.</li><li> <strong>State Management with Recursion:</strong> Notice the <a href="AddressBook.html#main_loop/3"><code class="inline">AddressBook.main_loop/3</code></a> function. Instead of mutable state and imperative loops, the application state (the current lists of <code class="inline">contacts</code>, <code class="inline">users</code>, and the <code class="inline">current_user</code>) is passed as arguments in recursive function calls. This is a common functional pattern for managing state in long-running processes or simple state machines.</li><li> <strong>Pattern Matching and <code class="inline">case</code> Expressions:</strong> Observe how <code class="inline">case</code> expressions and pattern matching are used extensively to handle different user inputs (<code class="inline">&quot;1&quot;</code>, <code class="inline">&quot;2&quot;</code>, etc.) and function return values (e.g., <code class="inline">{:ok, content}</code>, <code class="inline">{:error, reason}</code> from file operations).</li><li> <strong>Data Structures (Maps and Lists):</strong> Contacts and users are represented as Elixir Maps (<code class="inline">%{}</code>, although not formal structs here). Collections of contacts and users are managed as Lists (<code class="inline">[]</code>). The <a href="https://hexdocs.pm/elixir/Enum.html"><code class="inline">Enum</code></a> module is used to work with these lists.</li><li> <strong>The <a href="https://hexdocs.pm/elixir/Enum.html"><code class="inline">Enum</code></a> Module:</strong> Elixir's <a href="https://hexdocs.pm/elixir/Enum.html"><code class="inline">Enum</code></a> module provides powerful functions for working with collections (lists, maps, etc.). See examples of <code class="inline">Enum.map</code>, <code class="inline">Enum.filter</code>, <code class="inline">Enum.find</code>, <code class="inline">Enum.reduce</code>, <code class="inline">Enum.any?</code>, <code class="inline">Enum.empty?</code>, <code class="inline">Enum.max_by</code>, <code class="inline">Enum.find_index</code>, <code class="inline">Enum.reject</code> for data manipulation and querying.</li><li> <strong>The <a href="https://hexdocs.pm/elixir/String.html"><code class="inline">String</code></a> Module:</strong> Learn how <code class="inline">String.trim</code>, <code class="inline">String.split</code>, <code class="inline">String.to_atom</code>, <code class="inline">String.to_integer</code>, <code class="inline">String.downcase</code>, <code class="inline">String.contains?</code> are used for input processing, data formatting, and searching.</li><li> <strong>File I/O (<a href="https://hexdocs.pm/elixir/File.html"><code class="inline">File</code></a> module):</strong> The application uses the <a href="https://hexdocs.pm/elixir/File.html"><code class="inline">File</code></a> module to read from (<a href="https://hexdocs.pm/elixir/File.html#read/1"><code class="inline">File.read/1</code></a>) and write to (<a href="https://hexdocs.pm/elixir/File.html#write/2"><code class="inline">File.write/2</code></a>) the data files. Pay attention to how file operation results are handled using <code class="inline">{:ok, ...}</code> and <code class="inline">{:error, ...}</code> tuples. <a href="https://hexdocs.pm/elixir/File.html#exists?/1"><code class="inline">File.exists?/1</code></a> checks if a file is present, and <a href="https://hexdocs.pm/elixir/File.html#mkdir_p/1"><code class="inline">File.mkdir_p/1</code></a> ensures directories exist.</li><li> <strong>User Interaction (<a href="https://hexdocs.pm/elixir/IO.html"><code class="inline">IO</code></a> module):</strong> <a href="https://hexdocs.pm/elixir/IO.html#gets/1"><code class="inline">IO.gets/1</code></a> is used to get input from the user (including handling the <code class="inline">:eof</code> case for Ctrl+D), and <a href="https://hexdocs.pm/elixir/IO.html#puts/1"><code class="inline">IO.puts/1</code></a> is used to display output.</li></ol><h2 id="data-format" class="section-heading">
  <a href="#data-format" class="hover-link">
    <i class="ri-link-m" aria-hidden="true"></i>
  </a>
  <span class="text">Data Format</span>
</h2>
<p>The application uses a simple custom text format to store data in <code class="inline">database/contacts.txt</code> and <code class="inline">database/users.txt</code>. Each record (contact or user) is represented by <code class="inline">key = value</code> pairs on separate lines, and records are separated by a double newline (<code class="inline">\n\n</code>).</p><p>Example <code class="inline">database/contacts.txt</code>:</p><p>user = alice<br/>entry = 1<br/>first_name = Bob<br/>last_name = Smith<br/>contact = 123-456-7890<br/>email = bob.smith@example.com</p><p>user = alice<br/>entry = 2<br/>first_name = Charlie<br/>last_name = Brown<br/>contact = 555-123-4567<br/>email = charlie.b@peanuts.com</p><p>user = bob<br/>entry = 1<br/>first_name = Alice<br/>last_name = Wonderland<br/>contact = 987-654-3210<br/>email = alice@example.com</p><p>Example <code class="inline">database/users.txt</code>:</p><p>username = alice<br/>password = plain_password_1</p><p>username = bob<br/>password = plain_password_2</p><p><strong>Note:</strong> This format is easy to read and write for this simple application but is not robust for complex data, concurrent access, or large datasets. It's also highly insecure for storing passwords.</p><h2 id="generating-html-documentation" class="section-heading">
  <a href="#generating-html-documentation" class="hover-link">
    <i class="ri-link-m" aria-hidden="true"></i>
  </a>
  <span class="text">Generating HTML Documentation</span>
</h2>
<p>The code includes <code class="inline">@moduledoc</code> and <code class="inline">@doc</code> attributes. You can generate browsable HTML documentation from these comments using <code class="inline">ExDoc</code>:</p><ol><li> Make sure you have fetched dependencies (<a href="https://hexdocs.pm/mix/Mix.Tasks.Deps.Get.html"><code class="inline">mix deps.get</code></a>).</li><li> Run the documentation task:<pre><code class="makeup bash" translate="no"><span class="">mix docs
</span></code></pre></li><li> Open the generated documentation in your web browser by opening the file <code class="inline">doc/index.html</code>.</li></ol><h2 id="areas-for-improvement-and-further-learning" class="section-heading">
  <a href="#areas-for-improvement-and-further-learning" class="hover-link">
    <i class="ri-link-m" aria-hidden="true"></i>
  </a>
  <span class="text">Areas for Improvement and Further Learning</span>
</h2>
<p>This application can be extended and improved in many ways. Consider implementing some of these to further practice your Elixir skills:</p><ul><li><strong>Security:</strong> <strong>Implement secure password hashing</strong> (e.g., using the <code class="inline">bcrypt_elixir</code> library) instead of plain text storage and comparison.</li><li><strong>Data Validation:</strong> Add validation to ensure contact details (like email format or phone number) are valid before saving.</li><li><strong>Error Handling:</strong> Make the error handling more sophisticated, perhaps providing more user-friendly messages for specific issues or logging errors to a file.</li><li><strong>Data Storage:</strong> Replace the simple file storage with a more robust solution like:<ul><li><a href="https://www.erlang.org/doc/man/ets.html">ETS (Erlang Term Storage)</a> for faster in-memory storage (though data would not persist after the application stops unless explicitly saved/loaded).</li><li>A lightweight database like SQLite using an Elixir library (e.g., <code class="inline">sqlite_ecto2</code>).</li><li>A proper database like PostgreSQL or MySQL using Ecto, Elixir's database wrapper.</li></ul></li><li><strong>Concurrency:</strong> How would you handle multiple processes or users accessing the data simultaneously without file locking issues? (This simple app is single-process).</li><li><strong>More Features:</strong> Add sorting contacts by name, filtering by other criteria, exporting contacts to a different format (like CSV), importing contacts.</li><li><strong>Testing:</strong> Write unit tests for your functions, especially the data loading, saving, and contact management logic.</li><li><strong>Supervisors:</strong> If evolving into a more complex application structure, introduce supervisors to manage and restart processes that might crash.</li></ul><h2 id="getting-started-as-a-new-team-member" class="section-heading">
  <a href="#getting-started-as-a-new-team-member" class="hover-link">
    <i class="ri-link-m" aria-hidden="true"></i>
  </a>
  <span class="text">Getting Started as a New Team Member</span>
</h2>
<p>This project is your starting point for learning Elixir CLI development. Here's a suggested path:</p><ol><li> <strong>Get it Running:</strong> Follow the &quot;How to Run&quot; instructions above to ensure you can start and interact with the application. Register a user and add some contacts. Observe how the <code class="inline">database/</code> directory and files are created.</li><li> <strong>Explore the Code:</strong> Read through <code class="inline">lib/address_book.ex</code> and <code class="inline">lib/mix/tasks/run_address_book.ex</code>. Use the inline <code class="inline">@moduledoc</code> and <code class="inline">@doc</code> comments directly in your editor, or generate the HTML documentation (<a href="https://hexdocs.pm/ex_doc/0.37.3/Mix.Tasks.Docs.html"><code class="inline">mix docs</code></a>) and browse it in your web browser.</li><li> <strong>Trace Execution:</strong> As you interact with the running application, try to follow the code path in your editor. For example, choose &quot;1&quot; from the contact menu (&quot;Add Contact&quot;) and trace how <code class="inline">handle_contact_action</code> calls <code class="inline">create</code>, which then calls <code class="inline">get_input</code> multiple times, and finally leads to <code class="inline">review_new_contact</code> and <code class="inline">save_new_contact</code>.</li><li> <strong>Identify Key Patterns:</strong> Look for the recurring patterns like state passing in <code class="inline">main_loop</code>, <code class="inline">case</code> statements for handling different outcomes (input, file operations), and <a href="https://hexdocs.pm/elixir/Enum.html"><code class="inline">Enum</code></a> functions for list manipulation.</li><li> <strong>Implement an Improvement:</strong> Pick one item from the &quot;Areas for Improvement&quot; list (e.g., add basic validation to ensure the email address input contains &quot;@&quot; and &quot;.&quot;) and try to implement it. This hands-on practice is invaluable.</li><li> <strong>Build Your Own:</strong> Once you feel comfortable, try starting a new Mix project (<code class="inline">mix new my_cli_app</code>) and build something similar but different (e.g., a task tracker, a simple inventory), using this project as a reference and template for structure, state management, and file I/O.</li></ol><h2 id="license" class="section-heading">
  <a href="#license" class="hover-link">
    <i class="ri-link-m" aria-hidden="true"></i>
  </a>
  <span class="text">License</span>
</h2>
<p>This project is open-source under the <a href="LICENSE">MIT License</a>.</p><h2 id="contributing" class="section-heading">
  <a href="#contributing" class="hover-link">
    <i class="ri-link-m" aria-hidden="true"></i>
  </a>
  <span class="text">Contributing</span>
</h2>
<p>(Optional section: If you want to accept contributions from team members for improving this example)</p>
</div>

<div class="bottom-actions" id="bottom-actions">
  <div class="bottom-actions-item">

      <a href="api-reference.html" class="bottom-actions-button" rel="prev">
        <span class="subheader">
          ← Previous Page
        </span>
        <span class="title">
API Reference
        </span>
      </a>

  </div>
  <div class="bottom-actions-item">

  </div>
</div>
    <footer class="footer">
      <p>

        <span class="line">
          <button class="a-main footer-button display-quick-switch" title="Search HexDocs packages">
            Search HexDocs
          </button>

            <a href="address_book.epub" title="ePub version">
              Download ePub version
            </a>

        </span>
      </p>

      <p class="built-using">
        Built using
        <a href="https://github.com/elixir-lang/ex_doc" title="ExDoc" target="_blank" rel="help noopener" translate="no">ExDoc</a> (v0.37.3) for the

          <a href="https://elixir-lang.org" title="Elixir" target="_blank" translate="no">Elixir programming language</a>

      </p>

    </footer>
  </div>
</main>
</div>

  </body>
</html>
=======
# Simple Elixir CLI Address Book

A basic command-line application in Elixir for managing personal contacts with multi-user support and file-based persistence. This project serves as an educational resource for new Elixir developers to learn fundamental concepts by exploring a functional example.

**WARNING:** This application stores user passwords in plain text for simplicity and educational purposes. **DO NOT** use this code in any production environment. Secure password handling (hashing and salting) is essential for real-world applications.

## Features

* User Registration
* User Login/Logout
* Add New Contacts (per user)
* Edit Existing Contacts (per user)
* View All Contacts (for the logged-in user)
* Delete Contacts (per user)
* Search Contacts (by name, number, or email for the logged-in user)
* Data persistence to local text files (`database/contacts.txt` and `database/users.txt`).

## How to Run

1.  **Prerequisites:**
    * Elixir and Erlang/OTP installed on your system. You can find installation instructions [here](https://elixir-lang.org/install.html).
2.  **Clone the repository:**
    ```bash
    git clone https://github.com/1Bernard/address_book_elixir
    cd address_book_elixir
    ```
3.  **Fetch dependencies:**
    ```bash
    mix deps.get
    ```
    This will download `ex_doc`, needed for documentation generation.
4.  **Run the application using Mix:**
    ```bash
    mix run_address_book
    ```
    The application will start, display a welcome message, and present the authentication menu.

## Project Structure

* `.gitignore`: Specifies intentionally untracked files that Git should ignore (like our data files).
* `README.md`: This documentation file you are reading.
* `LICENSE`: Contains the terms under which the project is licensed (e.g., MIT).
* `mix.exs`: Elixir project configuration file, defining dependencies, tasks, etc.
* `lib/`: Contains the core Elixir source code.
    * `address_book.ex`: The main `AddressBook` module with all application logic.
    * `mix/`: Directory for custom Mix tasks.
        * `tasks/`: Directory for custom Mix tasks.
            * `run_address_book.ex`: The `Mix.Tasks.RunAddressBook` module, the application's entry point via `mix`.
* `database/`: This directory will be automatically created the first time you run the application.
    * `contacts.txt`: Stores contact data in a custom text format.
    * `users.txt`: Stores user data in a custom text format (includes plain text passwords - see WARNING).

## Code Overview and Key Concepts for Learning

This application is designed to demonstrate several core Elixir and functional programming concepts:

1.  **Modules and Functions:** The code is organized into logical units (`AddressBook`, `Mix.Tasks.RunAddressBook`). Explore how functions are defined (`def`, `defp`) and called. Pay attention to the `@moduledoc` and `@doc` attributes used for documentation.
2.  **State Management with Recursion:** Notice the `AddressBook.main_loop/3` function. Instead of mutable state and imperative loops, the application state (the current lists of `contacts`, `users`, and the `current_user`) is passed as arguments in recursive function calls. This is a common functional pattern for managing state in long-running processes or simple state machines.
3.  **Pattern Matching and `case` Expressions:** Observe how `case` expressions and pattern matching are used extensively to handle different user inputs (`"1"`, `"2"`, etc.) and function return values (e.g., `{:ok, content}`, `{:error, reason}` from file operations).
4.  **Data Structures (Maps and Lists):** Contacts and users are represented as Elixir Maps (`%{}`, although not formal structs here). Collections of contacts and users are managed as Lists (`[]`). The `Enum` module is used to work with these lists.
5.  **The `Enum` Module:** Elixir's `Enum` module provides powerful functions for working with collections (lists, maps, etc.). See examples of `Enum.map`, `Enum.filter`, `Enum.find`, `Enum.reduce`, `Enum.any?`, `Enum.empty?`, `Enum.max_by`, `Enum.find_index`, `Enum.reject` for data manipulation and querying.
6.  **The `String` Module:** Learn how `String.trim`, `String.split`, `String.to_atom`, `String.to_integer`, `String.downcase`, `String.contains?` are used for input processing, data formatting, and searching.
7.  **File I/O (`File` module):** The application uses the `File` module to read from (`File.read/1`) and write to (`File.write/2`) the data files. Pay attention to how file operation results are handled using `{:ok, ...}` and `{:error, ...}` tuples. `File.exists?/1` checks if a file is present, and `File.mkdir_p/1` ensures directories exist.
8.  **User Interaction (`IO` module):** `IO.gets/1` is used to get input from the user (including handling the `:eof` case for Ctrl+D), and `IO.puts/1` is used to display output.

## Data Format

The application uses a simple custom text format to store data in `database/contacts.txt` and `database/users.txt`. Each record (contact or user) is represented by `key = value` pairs on separate lines, and records are separated by a double newline (`\n\n`).

Example `database/contacts.txt`:

user = alice\
entry = 1\
first_name = Bob\
last_name = Smith\
contact = 123-456-7890\
email = bob.smith@example.com

user = alice\
entry = 2\
first_name = Charlie\
last_name = Brown\
contact = 555-123-4567\
email = charlie.b@peanuts.com

user = bob\
entry = 1\
first_name = Alice\
last_name = Wonderland\
contact = 987-654-3210\
email = alice@example.com


Example `database/users.txt`:

username = alice\
password = plain_password_1

username = bob\
password = plain_password_2


**Note:** This format is easy to read and write for this simple application but is not robust for complex data, concurrent access, or large datasets. It's also highly insecure for storing passwords.

## Generating HTML Documentation

The code includes `@moduledoc` and `@doc` attributes. You can generate browsable HTML documentation from these comments using `ExDoc`:

1.  Make sure you have fetched dependencies (`mix deps.get`).
2.  Run the documentation task:
    ```bash
    mix docs
    ```
3.  Open the generated documentation in your web browser by opening the file `doc/index.html`.

## Areas for Improvement and Further Learning

This application can be extended and improved in many ways. Consider implementing some of these to further practice your Elixir skills:

* **Security:** **Implement secure password hashing** (e.g., using the `bcrypt_elixir` library) instead of plain text storage and comparison.
* **Data Validation:** Add validation to ensure contact details (like email format or phone number) are valid before saving.
* **Error Handling:** Make the error handling more sophisticated, perhaps providing more user-friendly messages for specific issues or logging errors to a file.
* **Data Storage:** Replace the simple file storage with a more robust solution like:
    * [ETS (Erlang Term Storage)](https://www.erlang.org/doc/man/ets.html) for faster in-memory storage (though data would not persist after the application stops unless explicitly saved/loaded).
    * A lightweight database like SQLite using an Elixir library (e.g., `sqlite_ecto2`).
    * A proper database like PostgreSQL or MySQL using Ecto, Elixir's database wrapper.
* **Concurrency:** How would you handle multiple processes or users accessing the data simultaneously without file locking issues? (This simple app is single-process).
* **More Features:** Add sorting contacts by name, filtering by other criteria, exporting contacts to a different format (like CSV), importing contacts.
* **Testing:** Write unit tests for your functions, especially the data loading, saving, and contact management logic.
* **Supervisors:** If evolving into a more complex application structure, introduce supervisors to manage and restart processes that might crash.

## Getting Started as a New Team Member

This project is your starting point for learning Elixir CLI development. Here's a suggested path:

1.  **Get it Running:** Follow the "How to Run" instructions above to ensure you can start and interact with the application. Register a user and add some contacts. Observe how the `database/` directory and files are created.
2.  **Explore the Code:** Read through `lib/address_book.ex` and `lib/mix/tasks/run_address_book.ex`. Use the inline `@moduledoc` and `@doc` comments directly in your editor, or generate the HTML documentation (`mix docs`) and browse it in your web browser.
3.  **Trace Execution:** As you interact with the running application, try to follow the code path in your editor. For example, choose "1" from the contact menu ("Add Contact") and trace how `handle_contact_action` calls `create`, which then calls `get_input` multiple times, and finally leads to `review_new_contact` and `save_new_contact`.
4.  **Identify Key Patterns:** Look for the recurring patterns like state passing in `main_loop`, `case` statements for handling different outcomes (input, file operations), and `Enum` functions for list manipulation.
5.  **Implement an Improvement:** Pick one item from the "Areas for Improvement" list (e.g., add basic validation to ensure the email address input contains "@" and ".") and try to implement it. This hands-on practice is invaluable.
6.  **Build Your Own:** Once you feel comfortable, try starting a new Mix project (`mix new my_cli_app`) and build something similar but different (e.g., a task tracker, a simple inventory), using this project as a reference and template for structure, state management, and file I/O.

## License

This project is open-source under the [MIT License](LICENSE).

## Contributing

(Optional section: If you want to accept contributions from team members for improving this example)
>>>>>>> 7c06553f
<|MERGE_RESOLUTION|>--- conflicted
+++ resolved
@@ -1,201 +1,3 @@
-<<<<<<< HEAD
-<!DOCTYPE html>
-<html lang="en">
-  <head>
-    <meta charset="utf-8">
-    <meta http-equiv="x-ua-compatible" content="ie=edge">
-    <meta name="viewport" content="width=device-width, initial-scale=1.0">
-    <meta name="generator" content="ExDoc v0.37.3">
-    <meta name="project" content="address_book v0.1.0">
-
-
-    <title>Simple Elixir CLI Address Book — address_book v0.1.0</title>
-
-    <link rel="stylesheet" href="dist/html-elixir-6X3L5KMG.css" />
-
-    <script defer src="dist/sidebar_items-5F82E3CA.js"></script>
-    <script defer src="docs_config.js"></script>
-    <script defer src="dist/html-ALU6OERS.js"></script>
-
-  </head>
-  <body>
-    <script>(()=>{var t="ex_doc:settings",e="dark";var o="dark",s="light";var E="sidebar_state",n="closed";var r="sidebar_width";var a="sidebar-open";var i=new URLSearchParams(window.location.search),S=i.get("theme")||JSON.parse(localStorage.getItem(t)||"{}").theme;(S===o||S!==s&&window.matchMedia("(prefers-color-scheme: dark)").matches)&&document.body.classList.add(e);var d=sessionStorage.getItem(E),A=d!==n&&!window.matchMedia(`screen and (max-width: ${768}px)`).matches;document.body.classList.toggle(a,A);var c=sessionStorage.getItem(r);c&&document.body.style.setProperty("--sidebarWidth",`${c}px`);var p=/(Macintosh|iPhone|iPad|iPod)/.test(window.navigator.userAgent);document.documentElement.classList.toggle("apple-os",p);})();
-</script>
-
-<div class="body-wrapper">
-
-<button id="sidebar-menu" class="sidebar-button sidebar-toggle" aria-label="toggle sidebar" aria-controls="sidebar">
-  <i class="ri-menu-line ri-lg" title="Collapse/expand sidebar"></i>
-</button>
-
-<nav id="sidebar" class="sidebar">
-
-  <div class="sidebar-header">
-    <div class="sidebar-projectInfo">
-
-      <div>
-        <a href="readme.html" class="sidebar-projectName" translate="no">
-address_book
-        </a>
-        <div class="sidebar-projectVersion" translate="no">
-          v0.1.0
-        </div>
-      </div>
-    </div>
-    <ul id="sidebar-list-nav" class="sidebar-list-nav" role="tablist" data-extras=""></ul>
-  </div>
-</nav>
-
-<output role="status" id="toast"></output>
-
-<main class="content page-extra" id="main" data-type="extras">
-  <div id="content" class="content-inner">
-    <div class="top-search">
-      <div class="search-settings">
-        <form class="search-bar" action="search.html">
-          <label class="search-label">
-            <span class="sr-only">Search documentation of address_book</span>
-            <input name="q" type="text" class="search-input" placeholder="Press / to search" autocomplete="off" autocorrect="off" autocapitalize="off" spellcheck="false" />
-          </label>
-          <button type="submit" class="search-button" aria-label="Submit Search" tabindex="-1">
-            <i class="ri-search-2-line ri-lg" aria-hidden="true"></i>
-          </button>
-          <button type="button" tabindex="-1" class="search-close-button" aria-hidden="true">
-            <i class="ri-close-line ri-lg" title="Cancel search"></i>
-          </button>
-        </form>
-        <div class="autocomplete">
-        </div>
-        <button class="icon-settings display-settings">
-          <i class="ri-settings-3-line"></i>
-          <span class="sr-only">Settings</span>
-        </button>
-      </div>
-    </div>
-
-<div id="top-content">
-  <div class="heading-with-actions top-heading">
-    <h1>Simple Elixir CLI Address Book</h1>
-
-
-  </div>
-
-<p>A basic command-line application in Elixir for managing personal contacts with multi-user support and file-based persistence. This project serves as an educational resource for new Elixir developers to learn fundamental concepts by exploring a functional example.</p><p><strong>WARNING:</strong> This application stores user passwords in plain text for simplicity and educational purposes. <strong>DO NOT</strong> use this code in any production environment. Secure password handling (hashing and salting) is essential for real-world applications.</p><h2 id="features" class="section-heading">
-  <a href="#features" class="hover-link">
-    <i class="ri-link-m" aria-hidden="true"></i>
-  </a>
-  <span class="text">Features</span>
-</h2>
-<ul><li>User Registration</li><li>User Login/Logout</li><li>Add New Contacts (per user)</li><li>Edit Existing Contacts (per user)</li><li>View All Contacts (for the logged-in user)</li><li>Delete Contacts (per user)</li><li>Search Contacts (by name, number, or email for the logged-in user)</li><li>Data persistence to local text files (<code class="inline">database/contacts.txt</code> and <code class="inline">database/users.txt</code>).</li></ul><h2 id="how-to-run" class="section-heading">
-  <a href="#how-to-run" class="hover-link">
-    <i class="ri-link-m" aria-hidden="true"></i>
-  </a>
-  <span class="text">How to Run</span>
-</h2>
-<ol><li> <strong>Prerequisites:</strong><ul><li>Elixir and Erlang/OTP installed on your system. You can find installation instructions <a href="https://elixir-lang.org/install.html">here</a>.</li></ul></li><li> <strong>Clone the repository:</strong><pre><code class="makeup bash" translate="no"><span class="">git clone https://github.com/1Bernard/address_book_elixir
-</span><span class="">cd address_book_elixir
-</span></code></pre></li><li> <strong>Fetch dependencies:</strong><pre><code class="makeup bash" translate="no"><span class="">mix deps.get
-</span></code></pre>This will download <code class="inline">ex_doc</code>, needed for documentation generation.</li><li> <strong>Run the application using Mix:</strong><pre><code class="makeup bash" translate="no"><span class="">mix run_address_book
-</span></code></pre>The application will start, display a welcome message, and present the authentication menu.</li></ol><h2 id="project-structure" class="section-heading">
-  <a href="#project-structure" class="hover-link">
-    <i class="ri-link-m" aria-hidden="true"></i>
-  </a>
-  <span class="text">Project Structure</span>
-</h2>
-<ul><li><code class="inline">.gitignore</code>: Specifies intentionally untracked files that Git should ignore (like our data files).</li><li><code class="inline">README.md</code>: This documentation file you are reading.</li><li><code class="inline">LICENSE</code>: Contains the terms under which the project is licensed (e.g., MIT).</li><li><code class="inline">mix.exs</code>: Elixir project configuration file, defining dependencies, tasks, etc.</li><li><code class="inline">lib/</code>: Contains the core Elixir source code.<ul><li><code class="inline">address_book.ex</code>: The main <a href="AddressBook.html"><code class="inline">AddressBook</code></a> module with all application logic.</li><li><code class="inline">mix/</code>: Directory for custom Mix tasks.<ul><li><code class="inline">tasks/</code>: Directory for custom Mix tasks.<ul><li><code class="inline">run_address_book.ex</code>: The <a href="Mix.Tasks.RunAddressBook.html"><code class="inline">Mix.Tasks.RunAddressBook</code></a> module, the application's entry point via <code class="inline">mix</code>.</li></ul></li></ul></li></ul></li><li><code class="inline">database/</code>: This directory will be automatically created the first time you run the application.<ul><li><code class="inline">contacts.txt</code>: Stores contact data in a custom text format.</li><li><code class="inline">users.txt</code>: Stores user data in a custom text format (includes plain text passwords - see WARNING).</li></ul></li></ul><h2 id="code-overview-and-key-concepts-for-learning" class="section-heading">
-  <a href="#code-overview-and-key-concepts-for-learning" class="hover-link">
-    <i class="ri-link-m" aria-hidden="true"></i>
-  </a>
-  <span class="text">Code Overview and Key Concepts for Learning</span>
-</h2>
-<p>This application is designed to demonstrate several core Elixir and functional programming concepts:</p><ol><li> <strong>Modules and Functions:</strong> The code is organized into logical units (<a href="AddressBook.html"><code class="inline">AddressBook</code></a>, <a href="Mix.Tasks.RunAddressBook.html"><code class="inline">Mix.Tasks.RunAddressBook</code></a>). Explore how functions are defined (<code class="inline">def</code>, <code class="inline">defp</code>) and called. Pay attention to the <code class="inline">@moduledoc</code> and <code class="inline">@doc</code> attributes used for documentation.</li><li> <strong>State Management with Recursion:</strong> Notice the <a href="AddressBook.html#main_loop/3"><code class="inline">AddressBook.main_loop/3</code></a> function. Instead of mutable state and imperative loops, the application state (the current lists of <code class="inline">contacts</code>, <code class="inline">users</code>, and the <code class="inline">current_user</code>) is passed as arguments in recursive function calls. This is a common functional pattern for managing state in long-running processes or simple state machines.</li><li> <strong>Pattern Matching and <code class="inline">case</code> Expressions:</strong> Observe how <code class="inline">case</code> expressions and pattern matching are used extensively to handle different user inputs (<code class="inline">&quot;1&quot;</code>, <code class="inline">&quot;2&quot;</code>, etc.) and function return values (e.g., <code class="inline">{:ok, content}</code>, <code class="inline">{:error, reason}</code> from file operations).</li><li> <strong>Data Structures (Maps and Lists):</strong> Contacts and users are represented as Elixir Maps (<code class="inline">%{}</code>, although not formal structs here). Collections of contacts and users are managed as Lists (<code class="inline">[]</code>). The <a href="https://hexdocs.pm/elixir/Enum.html"><code class="inline">Enum</code></a> module is used to work with these lists.</li><li> <strong>The <a href="https://hexdocs.pm/elixir/Enum.html"><code class="inline">Enum</code></a> Module:</strong> Elixir's <a href="https://hexdocs.pm/elixir/Enum.html"><code class="inline">Enum</code></a> module provides powerful functions for working with collections (lists, maps, etc.). See examples of <code class="inline">Enum.map</code>, <code class="inline">Enum.filter</code>, <code class="inline">Enum.find</code>, <code class="inline">Enum.reduce</code>, <code class="inline">Enum.any?</code>, <code class="inline">Enum.empty?</code>, <code class="inline">Enum.max_by</code>, <code class="inline">Enum.find_index</code>, <code class="inline">Enum.reject</code> for data manipulation and querying.</li><li> <strong>The <a href="https://hexdocs.pm/elixir/String.html"><code class="inline">String</code></a> Module:</strong> Learn how <code class="inline">String.trim</code>, <code class="inline">String.split</code>, <code class="inline">String.to_atom</code>, <code class="inline">String.to_integer</code>, <code class="inline">String.downcase</code>, <code class="inline">String.contains?</code> are used for input processing, data formatting, and searching.</li><li> <strong>File I/O (<a href="https://hexdocs.pm/elixir/File.html"><code class="inline">File</code></a> module):</strong> The application uses the <a href="https://hexdocs.pm/elixir/File.html"><code class="inline">File</code></a> module to read from (<a href="https://hexdocs.pm/elixir/File.html#read/1"><code class="inline">File.read/1</code></a>) and write to (<a href="https://hexdocs.pm/elixir/File.html#write/2"><code class="inline">File.write/2</code></a>) the data files. Pay attention to how file operation results are handled using <code class="inline">{:ok, ...}</code> and <code class="inline">{:error, ...}</code> tuples. <a href="https://hexdocs.pm/elixir/File.html#exists?/1"><code class="inline">File.exists?/1</code></a> checks if a file is present, and <a href="https://hexdocs.pm/elixir/File.html#mkdir_p/1"><code class="inline">File.mkdir_p/1</code></a> ensures directories exist.</li><li> <strong>User Interaction (<a href="https://hexdocs.pm/elixir/IO.html"><code class="inline">IO</code></a> module):</strong> <a href="https://hexdocs.pm/elixir/IO.html#gets/1"><code class="inline">IO.gets/1</code></a> is used to get input from the user (including handling the <code class="inline">:eof</code> case for Ctrl+D), and <a href="https://hexdocs.pm/elixir/IO.html#puts/1"><code class="inline">IO.puts/1</code></a> is used to display output.</li></ol><h2 id="data-format" class="section-heading">
-  <a href="#data-format" class="hover-link">
-    <i class="ri-link-m" aria-hidden="true"></i>
-  </a>
-  <span class="text">Data Format</span>
-</h2>
-<p>The application uses a simple custom text format to store data in <code class="inline">database/contacts.txt</code> and <code class="inline">database/users.txt</code>. Each record (contact or user) is represented by <code class="inline">key = value</code> pairs on separate lines, and records are separated by a double newline (<code class="inline">\n\n</code>).</p><p>Example <code class="inline">database/contacts.txt</code>:</p><p>user = alice<br/>entry = 1<br/>first_name = Bob<br/>last_name = Smith<br/>contact = 123-456-7890<br/>email = bob.smith@example.com</p><p>user = alice<br/>entry = 2<br/>first_name = Charlie<br/>last_name = Brown<br/>contact = 555-123-4567<br/>email = charlie.b@peanuts.com</p><p>user = bob<br/>entry = 1<br/>first_name = Alice<br/>last_name = Wonderland<br/>contact = 987-654-3210<br/>email = alice@example.com</p><p>Example <code class="inline">database/users.txt</code>:</p><p>username = alice<br/>password = plain_password_1</p><p>username = bob<br/>password = plain_password_2</p><p><strong>Note:</strong> This format is easy to read and write for this simple application but is not robust for complex data, concurrent access, or large datasets. It's also highly insecure for storing passwords.</p><h2 id="generating-html-documentation" class="section-heading">
-  <a href="#generating-html-documentation" class="hover-link">
-    <i class="ri-link-m" aria-hidden="true"></i>
-  </a>
-  <span class="text">Generating HTML Documentation</span>
-</h2>
-<p>The code includes <code class="inline">@moduledoc</code> and <code class="inline">@doc</code> attributes. You can generate browsable HTML documentation from these comments using <code class="inline">ExDoc</code>:</p><ol><li> Make sure you have fetched dependencies (<a href="https://hexdocs.pm/mix/Mix.Tasks.Deps.Get.html"><code class="inline">mix deps.get</code></a>).</li><li> Run the documentation task:<pre><code class="makeup bash" translate="no"><span class="">mix docs
-</span></code></pre></li><li> Open the generated documentation in your web browser by opening the file <code class="inline">doc/index.html</code>.</li></ol><h2 id="areas-for-improvement-and-further-learning" class="section-heading">
-  <a href="#areas-for-improvement-and-further-learning" class="hover-link">
-    <i class="ri-link-m" aria-hidden="true"></i>
-  </a>
-  <span class="text">Areas for Improvement and Further Learning</span>
-</h2>
-<p>This application can be extended and improved in many ways. Consider implementing some of these to further practice your Elixir skills:</p><ul><li><strong>Security:</strong> <strong>Implement secure password hashing</strong> (e.g., using the <code class="inline">bcrypt_elixir</code> library) instead of plain text storage and comparison.</li><li><strong>Data Validation:</strong> Add validation to ensure contact details (like email format or phone number) are valid before saving.</li><li><strong>Error Handling:</strong> Make the error handling more sophisticated, perhaps providing more user-friendly messages for specific issues or logging errors to a file.</li><li><strong>Data Storage:</strong> Replace the simple file storage with a more robust solution like:<ul><li><a href="https://www.erlang.org/doc/man/ets.html">ETS (Erlang Term Storage)</a> for faster in-memory storage (though data would not persist after the application stops unless explicitly saved/loaded).</li><li>A lightweight database like SQLite using an Elixir library (e.g., <code class="inline">sqlite_ecto2</code>).</li><li>A proper database like PostgreSQL or MySQL using Ecto, Elixir's database wrapper.</li></ul></li><li><strong>Concurrency:</strong> How would you handle multiple processes or users accessing the data simultaneously without file locking issues? (This simple app is single-process).</li><li><strong>More Features:</strong> Add sorting contacts by name, filtering by other criteria, exporting contacts to a different format (like CSV), importing contacts.</li><li><strong>Testing:</strong> Write unit tests for your functions, especially the data loading, saving, and contact management logic.</li><li><strong>Supervisors:</strong> If evolving into a more complex application structure, introduce supervisors to manage and restart processes that might crash.</li></ul><h2 id="getting-started-as-a-new-team-member" class="section-heading">
-  <a href="#getting-started-as-a-new-team-member" class="hover-link">
-    <i class="ri-link-m" aria-hidden="true"></i>
-  </a>
-  <span class="text">Getting Started as a New Team Member</span>
-</h2>
-<p>This project is your starting point for learning Elixir CLI development. Here's a suggested path:</p><ol><li> <strong>Get it Running:</strong> Follow the &quot;How to Run&quot; instructions above to ensure you can start and interact with the application. Register a user and add some contacts. Observe how the <code class="inline">database/</code> directory and files are created.</li><li> <strong>Explore the Code:</strong> Read through <code class="inline">lib/address_book.ex</code> and <code class="inline">lib/mix/tasks/run_address_book.ex</code>. Use the inline <code class="inline">@moduledoc</code> and <code class="inline">@doc</code> comments directly in your editor, or generate the HTML documentation (<a href="https://hexdocs.pm/ex_doc/0.37.3/Mix.Tasks.Docs.html"><code class="inline">mix docs</code></a>) and browse it in your web browser.</li><li> <strong>Trace Execution:</strong> As you interact with the running application, try to follow the code path in your editor. For example, choose &quot;1&quot; from the contact menu (&quot;Add Contact&quot;) and trace how <code class="inline">handle_contact_action</code> calls <code class="inline">create</code>, which then calls <code class="inline">get_input</code> multiple times, and finally leads to <code class="inline">review_new_contact</code> and <code class="inline">save_new_contact</code>.</li><li> <strong>Identify Key Patterns:</strong> Look for the recurring patterns like state passing in <code class="inline">main_loop</code>, <code class="inline">case</code> statements for handling different outcomes (input, file operations), and <a href="https://hexdocs.pm/elixir/Enum.html"><code class="inline">Enum</code></a> functions for list manipulation.</li><li> <strong>Implement an Improvement:</strong> Pick one item from the &quot;Areas for Improvement&quot; list (e.g., add basic validation to ensure the email address input contains &quot;@&quot; and &quot;.&quot;) and try to implement it. This hands-on practice is invaluable.</li><li> <strong>Build Your Own:</strong> Once you feel comfortable, try starting a new Mix project (<code class="inline">mix new my_cli_app</code>) and build something similar but different (e.g., a task tracker, a simple inventory), using this project as a reference and template for structure, state management, and file I/O.</li></ol><h2 id="license" class="section-heading">
-  <a href="#license" class="hover-link">
-    <i class="ri-link-m" aria-hidden="true"></i>
-  </a>
-  <span class="text">License</span>
-</h2>
-<p>This project is open-source under the <a href="LICENSE">MIT License</a>.</p><h2 id="contributing" class="section-heading">
-  <a href="#contributing" class="hover-link">
-    <i class="ri-link-m" aria-hidden="true"></i>
-  </a>
-  <span class="text">Contributing</span>
-</h2>
-<p>(Optional section: If you want to accept contributions from team members for improving this example)</p>
-</div>
-
-<div class="bottom-actions" id="bottom-actions">
-  <div class="bottom-actions-item">
-
-      <a href="api-reference.html" class="bottom-actions-button" rel="prev">
-        <span class="subheader">
-          ← Previous Page
-        </span>
-        <span class="title">
-API Reference
-        </span>
-      </a>
-
-  </div>
-  <div class="bottom-actions-item">
-
-  </div>
-</div>
-    <footer class="footer">
-      <p>
-
-        <span class="line">
-          <button class="a-main footer-button display-quick-switch" title="Search HexDocs packages">
-            Search HexDocs
-          </button>
-
-            <a href="address_book.epub" title="ePub version">
-              Download ePub version
-            </a>
-
-        </span>
-      </p>
-
-      <p class="built-using">
-        Built using
-        <a href="https://github.com/elixir-lang/ex_doc" title="ExDoc" target="_blank" rel="help noopener" translate="no">ExDoc</a> (v0.37.3) for the
-
-          <a href="https://elixir-lang.org" title="Elixir" target="_blank" translate="no">Elixir programming language</a>
-
-      </p>
-
-    </footer>
-  </div>
-</main>
-</div>
-
-  </body>
-</html>
-=======
 # Simple Elixir CLI Address Book
 
 A basic command-line application in Elixir for managing personal contacts with multi-user support and file-based persistence. This project serves as an educational resource for new Elixir developers to learn fundamental concepts by exploring a functional example.
@@ -344,5 +146,4 @@
 
 ## Contributing
 
-(Optional section: If you want to accept contributions from team members for improving this example)
->>>>>>> 7c06553f
+(Optional section: If you want to accept contributions from team members for improving this example)